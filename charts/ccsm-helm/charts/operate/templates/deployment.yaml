apiVersion: apps/v1
kind: Deployment
metadata:
  name: {{ include "operate.fullname" . }}
<<<<<<< HEAD
  labels:
    app: {{ include "operate.fullname" . }}
    {{- if .Values.global.labels }}
    {{- toYaml .Values.global.labels | nindent 4 }}
    {{- end }}
=======
  labels: {{- include "operate.labels" . | nindent 4 }}
>>>>>>> 9dbf4a9b
  annotations:
      {{- range $key, $value := .Values.global.annotations }}
      {{ $key }}: {{ $value | quote }}
      {{- end }}
spec:
  replicas: 1
  selector:
    matchLabels: {{- include "operate.labels" . | nindent 6 }}
  template:
    metadata:
      labels: {{- include "operate.labels" . | nindent 8 }}
    spec:
      containers:
      - name: {{ .Chart.Name }}
        image: "{{ .Values.global.image.repository }}:{{ .Values.global.image.tag }}"
        {{- if .Values.env}}
        env:
        {{ .Values.env | toYaml | nindent 10 }}
        {{- end }}
        {{- if .Values.command}}
        command: {{ .Values.command }}
        {{- end }}
        resources:
          {{- toYaml .Values.resources | nindent 10 }}
        ports:
        - containerPort: 8080
          name: http
          protocol: TCP
        volumeMounts:
        - name: config
          mountPath: /usr/local/operate/config/application.yml
          subPath: application.yml
        {{- if .Values.extraVolumeMounts}}
        {{ .Values.extraVolumeMounts | toYaml | nindent 8 }}
        {{- end }}
      volumes:
      - name: config
        configMap:
          name: {{ include "operate.fullname" . }}
          defaultMode: 0744
      {{- if .Values.extraVolumes}}
      {{ .Values.extraVolumes | toYaml | nindent 6 }}
      {{- end }}
      {{- if .Values.serviceAccount.name}}
      serviceAccountName: {{ .Values.serviceAccount.name }}
      {{- end }}
      securityContext:
{{ toYaml .Values.podSecurityContext | indent 8 }}<|MERGE_RESOLUTION|>--- conflicted
+++ resolved
@@ -2,15 +2,7 @@
 kind: Deployment
 metadata:
   name: {{ include "operate.fullname" . }}
-<<<<<<< HEAD
-  labels:
-    app: {{ include "operate.fullname" . }}
-    {{- if .Values.global.labels }}
-    {{- toYaml .Values.global.labels | nindent 4 }}
-    {{- end }}
-=======
   labels: {{- include "operate.labels" . | nindent 4 }}
->>>>>>> 9dbf4a9b
   annotations:
       {{- range $key, $value := .Values.global.annotations }}
       {{ $key }}: {{ $value | quote }}

{{- if .Values.serviceAccount.enabled -}}
apiVersion: v1
kind: ServiceAccount
metadata:
  name: {{ include "operate.serviceAccountName" . }}
<<<<<<< HEAD
  labels:
    app: {{ include "operate.fullname" . }}
    {{- if .Values.global.labels }}
    {{- toYaml .Values.global.labels | nindent 4 }}
    {{- end }}
=======
  labels: {{- include "operate.labels" . | nindent 4 }}
>>>>>>> 9dbf4a9b
  {{- with .Values.serviceAccount.annotations }}
  annotations:
    {{- toYaml . | nindent 4 }}
  {{- end }}
{{- end }}<|MERGE_RESOLUTION|>--- conflicted
+++ resolved
@@ -3,15 +3,7 @@
 kind: ServiceAccount
 metadata:
   name: {{ include "operate.serviceAccountName" . }}
-<<<<<<< HEAD
-  labels:
-    app: {{ include "operate.fullname" . }}
-    {{- if .Values.global.labels }}
-    {{- toYaml .Values.global.labels | nindent 4 }}
-    {{- end }}
-=======
   labels: {{- include "operate.labels" . | nindent 4 }}
->>>>>>> 9dbf4a9b
   {{- with .Values.serviceAccount.annotations }}
   annotations:
     {{- toYaml . | nindent 4 }}

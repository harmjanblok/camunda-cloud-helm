{{- if .Values.serviceAccount.enabled -}}
apiVersion: v1
kind: ServiceAccount
metadata:
  name: {{ include "operate.serviceAccountName" . }}
<<<<<<< HEAD
  labels: {{- include "operate.labels" . | nindent 4 }}
=======
  labels:
    app: {{ include "operate.fullname" . }}
    {{- if .Values.global.labels }}
    {{- toYaml .Values.global.labels | nindent 4 }}
    {{- end }}
>>>>>>> 8bf4c035
  {{- with .Values.serviceAccount.annotations }}
  annotations:
    {{- toYaml . | nindent 4 }}
  {{- end }}
{{- end }}<|MERGE_RESOLUTION|>--- conflicted
+++ resolved
@@ -3,15 +3,7 @@
 kind: ServiceAccount
 metadata:
   name: {{ include "operate.serviceAccountName" . }}
-<<<<<<< HEAD
   labels: {{- include "operate.labels" . | nindent 4 }}
-=======
-  labels:
-    app: {{ include "operate.fullname" . }}
-    {{- if .Values.global.labels }}
-    {{- toYaml .Values.global.labels | nindent 4 }}
-    {{- end }}
->>>>>>> 8bf4c035
   {{- with .Values.serviceAccount.annotations }}
   annotations:
     {{- toYaml . | nindent 4 }}
